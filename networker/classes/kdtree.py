# -*- coding: utf-8 -*-
import numpy as np
<<<<<<< HEAD
# from numba import jit
=======
from numba import jit
from collections import deque

>>>>>>> 815342fb


# @jit
def distance(u, v):
    return np.sum((u - v)**2)


class KDTree(object):

    def __init__(self, data, index=None, depth=0):
        """
        Creates a recursive space partitioning DataStructure where each node
        splits the dimension at the median of that axis. Similar to a BST,
        provides O(n log n) creation and O(log n) queries.

        Args:
            data  (np.array): dataset with shape n, k (n obs, k dim).

            Optional
            index (np.array): Index corresponding to each node in data
                              if left empty, the data is zero indexed.
            depth (int)     : This determines the axis in which to first
                              partition on e.g  0 -> x, 1 -> y, 2 -> z


        Notes:
            http://en.wikipedia.org/wiki/K-d_tree
            http://en.wikipedia.org/wiki/K-d_tree#mediaviewer/File:KDTree-animation.gif
        """
        # Build index at top level
        if isinstance(index, type(None)):
            index = np.arange(data.shape[0])

        self.n = None
        self.k = None
        self.idx = None
        self.node = None
        self.axis = None
        self.left = None
        self.right = None
        self.children = None

        self._build(data, index, depth)

    def _build(self, data, index, depth):
        """Recursively builds the child nodes of the KDTree"""
        # If there is data to partition create nodes
        if data[index].size:

            # Store the dimensions of the data and the axis to partition on
            self.n, self.k = data[index].shape
            self.axis = (self.k + depth) % self.k

            # list of nodes beneath this node
            self.children = index

            # Find the index of the data sorted on the current axis
            # and the midpoint in which to partition
            idx_data = np.column_stack((data[index], index))
            sort_ax = idx_data[np.argsort(idx_data[:, self.axis]), -1].\
                astype(int)
            partition = sort_ax.size / 2

            # Node index and data
            self.idx = sort_ax[partition]
            self.node = data[self.idx]

            # Build the branches, partitioning on the next axis
            self.left = KDTree(data, sort_ax[:partition], depth+1)
            self.right = KDTree(data, sort_ax[partition+1:], depth+1)

    def near_branch(self, point):
        """Returns the branch nearest the input point"""
        if point[self.axis] < self.node[self.axis]:
            return self.left
        return self.right

    def far_branch(self, point):
        """Returns the branch furthest the input point"""
        if self.near_branch(point) == self.left:
            return self.right
        return self.left

    def orthogonal_dist(self, point):
        """computes the distance from a point to the partition"""
        orth_point = np.copy(point)
        alt_axes = np.arange(self.k) != self.axis
        orth_point[alt_axes] = self.node[alt_axes]
        return distance(orth_point, self.node)

    def breadth_first_trees(self):
        """ generate all sub-trees in bf order from self """
        if self.node is None:
            return

        queue = deque()
        queue.append(self)
        while len(queue) > 0:
            kdt = queue.popleft()
            yield kdt
            if kdt.left.node is not None:
                queue.append(kdt.left)
            if kdt.right.node is not None:
                queue.append(kdt.right)

        
    def query(self, point, best=None):
        """Find the nearest neighbor of point in KDTree"""

        # Dead end backtrack up the tree
        if self.node is None:
            return best

        # Initialize best
        if best is None:
            best = (self.idx, self.node)

        # check if current node is closer than best
        if distance(self.node, point) < distance(best[1], point):
            best = (self.idx, self.node)

        # continue traversing the tree
        best = self.near_branch(point).query(point, best)

        # traverse the away branch if the orthogonal distance is less than best
        if self.orthogonal_dist(point) < distance(best[1], point):
            best = self.far_branch(point).query(point, best)
        return best

    def query_radius(self, point, radius):
        """Find the nodes within radius of point"""

        if self.node is None:
            return

        # check if current node is within radius
        # Note:  distance is square distance
        if distance(self.node, point) <= radius**2:
            yield (self.idx, self.node)

        # continue traversing the tree
        # TODO:  upgrade to python3 so we can use the cleaner 'yield from'
        for kdt in self.near_branch(point).query_radius(point, radius):
            yield kdt
            
        # traverse the away branch if the orthogonal distance <= radius
        if self.orthogonal_dist(point) <= radius:
            for kdt in self.far_branch(point).query_radius(point, radius):
                yield kdt


    def query_subset(self, point, subset):
        """Find the nearest neighbor of point in subset"""
        subset_vec = np.zeros(self.n)
        subset_vec[subset] = 1

        return self._query_subset(point, subset_vec, None)

    def _query_subset(self, point, subset, best=None):
        """Recursively implements constrained nearest neighbor search"""

        # Dead end backtrack up the tree
        if self.node is None:
            return best

        # Initialize node vectors
        idx_vec = np.empty_like(subset)
        child_vec = np.empty_like(subset)
        idx_vec[:] = child_vec[:] = 0
        idx_vec[self.idx] = child_vec[self.children] = 1

        # if point in subset, try to update best
        if np.dot(idx_vec, subset) != 0:
            # if closer than current best, or best is none update
            # is_closer is a thunk to prevent '__getitem__' error
            is_closer = lambda: distance(self.node, point) < \
                                distance(best[1], point)
            if best is None or is_closer():
                best = (self.idx, self.node)

        near = self.near_branch(point)
        far = self.far_branch(point)

        # check the near branch, if its nodes intersect with the queried subset
        # otherwise move to the away branch

        # Below logic doesn't make sense.  Why traverse the "far"
        # branch if we know the "best" cannot be in any of the children
        # if np.dot(child_vec, subset) > 0:
        #    best = near._query_subset(point, subset, best)
        # else:
        #    best = far._query_subset(point, subset, best)

        # This logic makes more sense
        children_in_subset = (np.dot(child_vec, subset) > 0)
        if children_in_subset:
            best = near._query_subset(point, subset, best)
        else:
            # otherwise, the best is not anywhwere below this
            # so the current best is best
            return best

        # validate best, by ensuring closer point doesn't exist just beyond
        # partition if best still has yet to be found also look
        # into this further branch
        if (best is not None and
            self.orthogonal_dist(point) < distance(best[1], point)) or \
           best is None:
            best = far._query_subset(point, subset, best)

        return best<|MERGE_RESOLUTION|>--- conflicted
+++ resolved
@@ -1,13 +1,7 @@
 # -*- coding: utf-8 -*-
 import numpy as np
-<<<<<<< HEAD
 # from numba import jit
-=======
-from numba import jit
 from collections import deque
-
->>>>>>> 815342fb
-
 
 # @jit
 def distance(u, v):
