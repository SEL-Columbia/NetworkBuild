language: python
sudo: false
python:
  - "2.7"
install:
  - wget https://repo.continuum.io/miniconda/Miniconda-latest-Linux-x86_64.sh -O miniconda.sh
  - bash miniconda.sh -b -p $HOME/miniconda
  - export PATH="$HOME/miniconda/bin:$PATH"
  - hash -r
  - conda config --set always_yes yes --set changeps1 no
  - conda update -q conda
  # Useful for debugging any issues with conda
  - conda info -a
  # setup networker in conda environment 
  - conda create -n networker python=2.7
<<<<<<< HEAD
  - conda install --yes -c conda-forge -c sel -n networker networkplanner-metrics
  - conda install --yes -c conda-forge -n networker --file requirements.txt 
=======
>>>>>>> 815342fb
  # setup coverage tools
  - conda install --yes -n networker coverage
  - conda install --yes -n networker -c conda-forge python-coveralls
before_script:
  # cache the lib dir and activate the conda environment
  # - ldconfig "$HOME/miniconda/envs/networker/lib"
  - source activate networker
  - conda install --yes -c conda-forge --file requirements.txt
  - conda install --yes -c conda-forge -c sel networkplanner-metrics
  - find -name '*.py' | xargs sed -i 's/@jit/# @jit/'
script:
  - nosetests --with-coverage
after_success: coveralls<|MERGE_RESOLUTION|>--- conflicted
+++ resolved
@@ -13,21 +13,17 @@
   - conda info -a
   # setup networker in conda environment 
   - conda create -n networker python=2.7
-<<<<<<< HEAD
-  - conda install --yes -c conda-forge -c sel -n networker networkplanner-metrics
-  - conda install --yes -c conda-forge -n networker --file requirements.txt 
-=======
->>>>>>> 815342fb
   # setup coverage tools
   - conda install --yes -n networker coverage
   - conda install --yes -n networker -c conda-forge python-coveralls
 before_script:
-  # cache the lib dir and activate the conda environment
+  # cache the lib dir
   # - ldconfig "$HOME/miniconda/envs/networker/lib"
   - source activate networker
   - conda install --yes -c conda-forge --file requirements.txt
   - conda install --yes -c conda-forge -c sel networkplanner-metrics
-  - find -name '*.py' | xargs sed -i 's/@jit/# @jit/'
+  # numba jit messed up tests
+  # - find -name '*.py' | xargs sed -i 's/@jit/# @jit/'
 script:
   - nosetests --with-coverage
 after_success: coveralls